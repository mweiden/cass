//! Minimal SQL execution engine for the key-value store.

use std::collections::BTreeMap;
use std::convert::TryInto;
use std::time::{SystemTime, UNIX_EPOCH};

use sqlparser::ast::{
    Assignment, AssignmentTarget, BinaryOperator, ColumnOption, DataType, Delete, Expr, FromTable,
    Insert, LimitClause, ObjectName, ObjectType, OrderBy, Query, Select, SelectItem, SetExpr,
    Statement, TableFactor, TableWithJoins, Value,
};
use sqlparser::dialect::GenericDialect;
use sqlparser::parser::Parser;

use crate::{
    Database,
    schema::{TableSchema, decode_row, encode_row},
};

/// Structured results produced by the SQL engine.
pub enum QueryOutput {
    /// Mutation summary with operation, unit, and affected count.
    Mutation {
        op: String,
        unit: String,
        count: usize,
    },
    /// Row set for queries like SELECT.
    Rows(Vec<BTreeMap<String, String>>),
    /// Internal representation of rows with key and timestamp for replication.
    Meta(Vec<(String, u64, String)>),
    /// List of table names for SHOW TABLES.
    Tables(Vec<String>),
    /// No result to return.
    None,
}

/// Split the leading 8-byte timestamp from a buffer, returning the timestamp and
/// the remaining slice.
fn split_ts(bytes: &[u8]) -> (u64, &[u8]) {
    if bytes.len() < 8 {
        return (0, bytes);
    }
    let ts = u64::from_be_bytes(bytes[..8].try_into().unwrap_or([0; 8]));
    (ts, &bytes[8..])
}

/// Split a trailing `IF` clause from the provided SQL if present.
fn split_if_clause(sql: &str) -> (String, Option<String>) {
    let upper = sql.to_ascii_uppercase();
    if let Some(pos) = upper.rfind(" IF ") {
        let base = sql[..pos].trim().to_string();
        let cond = sql[pos + 4..].trim().to_string();
        (base, Some(cond))
    } else {
        (sql.to_string(), None)
    }
}

/// Errors that can occur when parsing or executing a query.
#[derive(thiserror::Error, Debug)]
pub enum QueryError {
    /// The input SQL could not be parsed.
    #[error("parse: {0}")]
    Parse(#[from] sqlparser::parser::ParserError),
    /// The query is syntactically valid but not supported by the engine.
    #[error("unsupported query")]
    Unsupported,
    /// Any other internal or I/O error.
    #[error("{0}")]
    Other(String),
}

/// Simple SQL engine capable of executing a subset of SQL statements.
pub struct SqlEngine {
    dialect: GenericDialect,
}

impl SqlEngine {
    /// Create a new [`SqlEngine`].
    pub fn new() -> Self {
        Self {
            dialect: GenericDialect {},
        }
    }

    /// Parse `sql` into a list of statements.
    pub fn parse(&self, sql: &str) -> Result<Vec<Statement>, sqlparser::parser::ParserError> {
        Parser::parse_sql(&self.dialect, sql)
    }

    /// Execute `sql` against the provided [`Database`].
    pub async fn execute(&self, db: &Database, sql: &str) -> Result<QueryOutput, QueryError> {
        let ts = SystemTime::now()
            .duration_since(UNIX_EPOCH)
            .unwrap_or_else(|_| std::time::Duration::from_secs(0))
            .as_micros() as u64;
        self.execute_with_ts(db, sql, ts, false).await
    }

    /// Execute `sql` with a supplied timestamp. When `meta` is true, results
    /// will include the row key and mutation timestamp.
    pub async fn execute_with_ts(
        &self,
        db: &Database,
        sql: &str,
        ts: u64,
        meta: bool,
    ) -> Result<QueryOutput, QueryError> {
        let (base_sql, if_clause) = split_if_clause(sql);
        let stmts = self.parse(&base_sql)?;
        if stmts.len() == 1 {
            self.execute_stmt(db, stmts.into_iter().next().unwrap(), ts, meta, if_clause)
                .await
        } else {
            if if_clause.is_some() {
                return Err(QueryError::Unsupported);
            }
            let mut result = QueryOutput::None;
            for stmt in stmts {
                result = self.execute_stmt(db, stmt, ts, meta, None).await?;
            }
            Ok(result)
        }
    }

    /// Execute a single parsed SQL [`Statement`].
    async fn execute_stmt(
        &self,
        db: &Database,
        stmt: Statement,
        ts: u64,
        meta: bool,
        if_clause: Option<String>,
    ) -> Result<QueryOutput, QueryError> {
        match stmt {
            Statement::Insert(insert) => {
                let count = self.exec_insert(db, insert, ts, if_clause).await?;
                Ok(QueryOutput::Mutation {
                    op: "INSERT".to_string(),
                    unit: "row".to_string(),
                    count,
                })
            }
            Statement::Update {
                table,
                assignments,
                selection,
                ..
            } => {
                let count = self
                    .exec_update(db, table, assignments, selection, ts, if_clause)
                    .await?;
                Ok(QueryOutput::Mutation {
                    op: "UPDATE".to_string(),
                    unit: "row".to_string(),
                    count,
                })
            }
            Statement::Delete(delete) => {
                let count = self.exec_delete(db, delete, ts).await?;
                Ok(QueryOutput::Mutation {
                    op: "DELETE".to_string(),
                    unit: "row".to_string(),
                    count,
                })
            }
            Statement::CreateTable(ct) => {
                let ns = object_name_to_ns(&ct.name).ok_or(QueryError::Unsupported)?;
                if db.get_ns("_tables", &ns).await.is_some() {
                    return Err(QueryError::Unsupported);
                }
                let schema = schema_from_create(&ct).ok_or(QueryError::Unsupported)?;
                save_schema(db, &ns, &schema).await;
                register_table(db, &ns).await;
                Ok(QueryOutput::Mutation {
                    op: "CREATE TABLE".to_string(),
                    unit: "table".to_string(),
                    count: 1,
                })
            }
            Statement::ShowTables { .. } => self.exec_show_tables(db).await,
            Statement::Drop {
                object_type: ObjectType::Table,
                names,
                ..
            } => {
                if let Some(name) = names.first() {
                    let ns = object_name_to_ns(name).ok_or(QueryError::Unsupported)?;
                    db.clear_ns(&ns).await;
                    db.delete_ns("_tables", &ns).await;
                    db.delete_ns("_schemas", &ns).await;
                    Ok(QueryOutput::Mutation {
                        op: "DROP TABLE".to_string(),
                        unit: "table".to_string(),
                        count: 1,
                    })
                } else {
                    Err(QueryError::Unsupported)
                }
            }
            Statement::Truncate { table_names, .. } => {
                if let Some(target) = table_names.first() {
                    let ns = object_name_to_ns(&target.name).ok_or(QueryError::Unsupported)?;
                    db.clear_ns(&ns).await;
                    Ok(QueryOutput::Mutation {
                        op: "TRUNCATE".to_string(),
                        unit: "table".to_string(),
                        count: 1,
                    })
                } else {
                    Err(QueryError::Unsupported)
                }
            }
            Statement::Query(q) => self.exec_query(db, q, meta).await,
            _ => Err(QueryError::Unsupported),
        }
    }

    /// Handle an `INSERT` statement inserting a single key/value pair.
    async fn exec_insert(
        &self,
        db: &Database,
        insert: Insert,
        ts: u64,
        if_clause: Option<String>,
    ) -> Result<usize, QueryError> {
        let ns = match &insert.table {
            sqlparser::ast::TableObject::TableName(name) => {
                object_name_to_ns(name).ok_or(QueryError::Unsupported)?
            }
            _ => return Err(QueryError::Unsupported),
        };
        let schema = get_schema(db, &ns).await.ok_or(QueryError::Unsupported)?;
        let source = insert.source.ok_or(QueryError::Unsupported)?;
        let values = match *source.body {
            SetExpr::Values(v) => v,
            _ => return Err(QueryError::Unsupported),
        };
        // Determine column order for the insert.
        let cols: Vec<String> = if !insert.columns.is_empty() {
            insert
                .columns
                .iter()
                .map(|c| c.value.to_lowercase())
                .collect()
        } else {
            schema.columns.clone()
        };

        let mut count = 0;
        for row in values.rows {
            let (key, data) = build_row(&schema, &cols, &row).ok_or(QueryError::Unsupported)?;
            if let Some(cond) = &if_clause {
                if cond.eq_ignore_ascii_case("NOT EXISTS") {
                    if db.get_ns(&ns, &key).await.is_none() {
                        if db.cas_ns_ts(&ns, key, None, data, ts).await {
                            count += 1;
                        }
                    }
                } else {
                    return Err(QueryError::Unsupported);
                }
            } else {
                db.insert_ns_ts(&ns, key, data, ts).await;
                count += 1;
            }
        }
        Ok(count)
    }

    /// Handle an `UPDATE` statement that sets the value for a single key.
    async fn exec_update(
        &self,
        db: &Database,
        table: TableWithJoins,
        assignments: Vec<Assignment>,
        selection: Option<Expr>,
        ts: u64,
        if_clause: Option<String>,
    ) -> Result<usize, QueryError> {
        let ns = table_factor_to_ns(&table.relation).ok_or(QueryError::Unsupported)?;
        let schema = get_schema(db, &ns).await.ok_or(QueryError::Unsupported)?;
        // schema-aware path
        let cond = selection.ok_or(QueryError::Unsupported)?;
        let cond_map = where_to_map(&cond);
        let key = build_single_key(&schema, &cond_map).ok_or(QueryError::Unsupported)?;
        let existing = db.get_ns(&ns, &key).await;
        let mut row_map = if let Some(bytes) = &existing {
            let (_, data) = split_ts(bytes);
            decode_row(data)
        } else {
            BTreeMap::new()
        };
        for assign in assignments {
            if let AssignmentTarget::ColumnName(name) = assign.target {
                if let Some(id) = name.0.first().and_then(|p| p.as_ident()) {
                    let col = id.value.to_lowercase();
                    if schema.partition_keys.contains(&col) || schema.clustering_keys.contains(&col)
                    {
                        continue; // skip key columns
                    }
                    let val = expr_to_string(&assign.value).ok_or(QueryError::Unsupported)?;
                    row_map.insert(col, val);
                }
            }
        }
        let data = encode_row(&row_map);
        if let Some(cond) = if_clause {
            let parts: Vec<&str> = cond.split('=').collect();
            if parts.len() != 2 {
                return Err(QueryError::Unsupported);
            }
            let col = parts[0].trim().to_lowercase();
            let val = parts[1].trim().trim_matches('\'').to_string();
            let bytes = match existing {
                Some(b) => b,
                None => return Ok(0),
            };
            let (_, cur_data) = split_ts(&bytes);
            let current = decode_row(cur_data);
            if current.get(&col) != Some(&val) {
                return Ok(0);
            }
<<<<<<< HEAD
            if db.cas_ns_ts(&ns, key, None, data, ts).await {
=======
            if db.cas_ns_ts(&ns, key, Some(bytes), data, ts).await {
>>>>>>> 40f7f9ee
                Ok(1)
            } else {
                Ok(0)
            }
        } else {
            db.insert_ns_ts(&ns, key, data, ts).await;
            Ok(1)
        }
    }

    /// Handle a `DELETE` statement for a single key.
    async fn exec_delete(
        &self,
        db: &Database,
        delete: Delete,
        ts: u64,
    ) -> Result<usize, QueryError> {
        let table = match &delete.from {
            FromTable::WithFromKeyword(t) | FromTable::WithoutKeyword(t) => t,
        };
        if table.len() != 1 {
            return Err(QueryError::Unsupported);
        }
        let ns = table_factor_to_ns(&table[0].relation).ok_or(QueryError::Unsupported)?;
        let schema = get_schema(db, &ns).await.ok_or(QueryError::Unsupported)?;
        // schema-aware deletion using key columns
        let expr = delete.selection.ok_or(QueryError::Unsupported)?;
        let cond_map = where_to_map(&expr);
        let key = build_single_key(&schema, &cond_map).ok_or(QueryError::Unsupported)?;
        // record tombstone with timestamp
        db.insert_ns_ts(&ns, key, Vec::new(), ts).await;
        Ok(1)
    }

    /// Execute the inner query of a [`Statement::Query`].
    async fn exec_query(
        &self,
        db: &Database,
        q: Box<Query>,
        meta: bool,
    ) -> Result<QueryOutput, QueryError> {
        match *q.body {
            SetExpr::Select(select) => {
                self.exec_select(db, *select, q.order_by, q.limit_clause, meta)
                    .await
            }
            _ => Err(QueryError::Unsupported),
        }
    }

    /// Execute a `SELECT` statement returning at most one row/value.
    async fn exec_select(
        &self,
        db: &Database,
        select: Select,
        _order: Option<OrderBy>,
        _limit: Option<LimitClause>,
        meta: bool,
    ) -> Result<QueryOutput, QueryError> {
        if select.from.len() != 1 {
            return Err(QueryError::Unsupported);
        }
        let ns = table_factor_to_ns(&select.from[0].relation).ok_or(QueryError::Unsupported)?;
        let schema = get_schema(db, &ns).await.ok_or(QueryError::Unsupported)?;

        // handle COUNT(*) with optional WHERE filtering
        if select.projection.len() == 1 {
            if let SelectItem::UnnamedExpr(Expr::Function(func)) = &select.projection[0] {
                if func.name.to_string().eq_ignore_ascii_case("count") {
                    let selection = select.selection.clone();
                    return self.exec_count(db, &ns, &schema, selection).await;
                }
            }
        }

        self.exec_select_schema(db, &ns, &schema, select, meta)
            .await
    }

    /// Execute a `COUNT(*)` query with optional equality filters.
    async fn exec_count(
        &self,
        db: &Database,
        ns: &str,
        schema: &TableSchema,
        selection: Option<Expr>,
    ) -> Result<QueryOutput, QueryError> {
        let cond_map = if let Some(expr) = selection {
            where_to_map(&expr)
        } else {
            BTreeMap::new()
        };
        let mut count = 0;
        if let Some(key) = build_single_key(schema, &cond_map) {
            if let Some(bytes) = db.get_ns(ns, &key).await {
                let (_, data) = split_ts(&bytes);
                if !data.is_empty() {
                    let mut row_map = decode_row(data);
                    for col in schema.key_columns() {
                        if let Some(v) = cond_map.get(&col) {
                            row_map.insert(col, v.clone());
                        }
                    }
                    if cond_map
                        .iter()
                        .all(|(c, v)| row_map.get(c).map_or(false, |val| val == v))
                    {
                        count = 1;
                    }
                }
            }
        } else {
            // Scan the namespace which now includes both in-memory and on-disk rows.
            for (k, bytes) in db.scan_ns(ns).await.into_iter() {
                let (_, data) = split_ts(&bytes);
                if data.is_empty() {
                    continue;
                }
                let mut row_map = decode_row(data);
                for (col, part) in schema.key_columns().iter().zip(k.split('|')) {
                    row_map.insert(col.clone(), part.to_string());
                }
                if cond_map
                    .iter()
                    .all(|(c, v)| row_map.get(c).map_or(false, |val| val == v))
                {
                    count += 1;
                }
            }
        }
        let mut row = BTreeMap::new();
        row.insert("count".to_string(), count.to_string());
        Ok(QueryOutput::Rows(vec![row]))
    }

    /// Simplified `SELECT` handler for schema-aware tables.
    async fn exec_select_schema(
        &self,
        db: &Database,
        ns: &str,
        schema: &TableSchema,
        select: Select,
        meta: bool,
    ) -> Result<QueryOutput, QueryError> {
        let Select {
            projection,
            selection,
            ..
        } = select;
        let (cols, wildcard) = parse_projection(projection)?;

        let cond_multi = if let Some(expr) = selection {
            where_to_multi_map(&expr)
        } else {
            BTreeMap::new()
        };
        let key_cols = schema.key_columns();
        let mut prefix_len = 0;
        for col in &key_cols {
            if cond_multi.contains_key(col) {
                prefix_len += 1;
            } else {
                break;
            }
        }
        if prefix_len == 0 {
            return Err(QueryError::Unsupported);
        }

        let mut out_rows: Vec<BTreeMap<String, String>> = Vec::new();
        let mut meta_rows: Vec<(String, u64, String)> = Vec::new();

        if prefix_len == key_cols.len() {
            let keys = build_keys(&key_cols, &cond_multi);
            for key in keys {
                if let Some(row_bytes) = db.get_ns(ns, &key).await {
                    let (ts, data) = split_ts(&row_bytes);
                    if data.is_empty() {
                        if meta {
                            meta_rows.push((key.clone(), ts, String::new()));
                        }
                        continue;
                    }
                    let mut row_map = decode_row(data);
                    for (col, part) in key_cols.iter().zip(key.split('|')) {
                        row_map.insert(col.clone(), part.to_string());
                    }
                    let sel_map = project_row(&row_map, &cols, wildcard);
                    if meta {
                        let val = String::from_utf8_lossy(&encode_row(&sel_map)).into_owned();
                        meta_rows.push((key.clone(), ts, val));
                    } else {
                        out_rows.push(sel_map);
                    }
                }
            }
        } else {
            let prefix_cols = &key_cols[..prefix_len];
            let prefixes = build_keys(prefix_cols, &cond_multi);
            // Expanded scan returns rows from both the memtable and on-disk tables
            // which are then filtered by the prefix conditions.
            for (k, bytes) in db.scan_ns(ns).await.into_iter() {
                for prefix in &prefixes {
                    if k == *prefix || k.starts_with(&format!("{}|", prefix)) {
                        let (ts, data) = split_ts(&bytes);
                        if data.is_empty() {
                            if meta {
                                meta_rows.push((k.clone(), ts, String::new()));
                            }
                            break;
                        }
                        let mut row_map = decode_row(data);
                        for (col, part) in key_cols.iter().zip(k.split('|')) {
                            row_map.insert(col.clone(), part.to_string());
                        }
                        if cond_multi
                            .iter()
                            .all(|(c, v)| row_map.get(c).map_or(false, |val| v.contains(val)))
                        {
                            let sel_map = project_row(&row_map, &cols, wildcard);
                            if meta {
                                let val =
                                    String::from_utf8_lossy(&encode_row(&sel_map)).into_owned();
                                meta_rows.push((k.clone(), ts, val));
                            } else {
                                out_rows.push(sel_map);
                            }
                        }
                        break;
                    }
                }
            }
        }

        if meta {
            if meta_rows.is_empty() {
                Ok(QueryOutput::None)
            } else {
                Ok(QueryOutput::Meta(meta_rows))
            }
        } else {
            Ok(QueryOutput::Rows(out_rows))
        }
    }

    /// Return a list of registered table names.
    async fn exec_show_tables(&self, db: &Database) -> Result<QueryOutput, QueryError> {
        let mut tables: Vec<String> = db
            .scan_ns("_tables")
            .await
            .into_iter()
            .map(|(k, _)| k)
            .collect();
        tables.sort();
        Ok(QueryOutput::Tables(tables))
    }

    /// Extract partition key values from `sql` for routing and replication.
    pub async fn partition_keys(
        &self,
        db: &Database,
        sql: &str,
    ) -> Result<Vec<String>, QueryError> {
        let stmts = self.parse(sql)?;
        let mut keys = Vec::new();
        let mut needs_key = false;
        for stmt in stmts {
            match stmt {
                Statement::Insert(insert) => {
                    needs_key = true;
                    let ns = match &insert.table {
                        sqlparser::ast::TableObject::TableName(name) => {
                            object_name_to_ns(name).ok_or(QueryError::Unsupported)?
                        }
                        _ => return Err(QueryError::Unsupported),
                    };
                    let schema = get_schema(db, &ns).await.ok_or(QueryError::Unsupported)?;
                    let source = insert.source.ok_or(QueryError::Unsupported)?;
                    let values = match *source.body {
                        SetExpr::Values(v) => v,
                        _ => return Err(QueryError::Unsupported),
                    };
                    let cols: Vec<String> = if !insert.columns.is_empty() {
                        insert
                            .columns
                            .iter()
                            .map(|c| c.value.to_lowercase())
                            .collect()
                    } else {
                        schema.columns.clone()
                    };
                    for row in values.rows {
                        if let Some(key) = extract_partition_key(&schema, &cols, &row) {
                            keys.push(key);
                        }
                    }
                }
                Statement::Update {
                    table, selection, ..
                } => {
                    needs_key = true;
                    let ns = table_factor_to_ns(&table.relation).ok_or(QueryError::Unsupported)?;
                    let schema = get_schema(db, &ns).await.ok_or(QueryError::Unsupported)?;
                    if let Some(expr) = selection {
                        let map = where_to_multi_map(&expr);
                        keys.extend(build_keys(&schema.partition_keys, &map));
                    }
                }
                Statement::Delete(delete) => {
                    needs_key = true;
                    let table = match &delete.from {
                        FromTable::WithFromKeyword(t) | FromTable::WithoutKeyword(t) => t,
                    };
                    if table.len() != 1 {
                        return Err(QueryError::Unsupported);
                    }
                    let ns =
                        table_factor_to_ns(&table[0].relation).ok_or(QueryError::Unsupported)?;
                    let schema = get_schema(db, &ns).await.ok_or(QueryError::Unsupported)?;
                    if let Some(expr) = delete.selection {
                        let map = where_to_multi_map(&expr);
                        keys.extend(build_keys(&schema.partition_keys, &map));
                    }
                }
                Statement::Query(q) => {
                    needs_key = true;
                    if let SetExpr::Select(select) = *q.body {
                        if select.from.len() != 1 {
                            return Err(QueryError::Unsupported);
                        }
                        let ns = table_factor_to_ns(&select.from[0].relation)
                            .ok_or(QueryError::Unsupported)?;
                        let schema = get_schema(db, &ns).await.ok_or(QueryError::Unsupported)?;
                        if let Some(expr) = select.selection {
                            let map = where_to_multi_map(&expr);
                            keys.extend(build_keys(&schema.partition_keys, &map));
                        }
                    }
                }
                _ => {}
            }
        }
        if needs_key && keys.is_empty() {
            return Err(QueryError::Other(
                "partition key must be fully specified".into(),
            ));
        }
        Ok(keys)
    }
}

/// Register a table name in the internal catalog if it does not already exist.
async fn register_table(db: &Database, table: &str) {
    if db.get_ns("_tables", table).await.is_none() {
        db.insert_ns("_tables", table.to_string(), Vec::new()).await;
    }
}

/// Retrieve the schema for a table if it exists.
async fn get_schema(db: &Database, table: &str) -> Option<TableSchema> {
    db.get_ns("_schemas", table).await.and_then(|v| {
        let (_, data) = split_ts(&v);
        serde_json::from_slice(data).ok()
    })
}

/// Persist a schema definition for a table.
async fn save_schema(db: &Database, table: &str, schema: &TableSchema) {
    if let Ok(data) = serde_json::to_vec(schema) {
        db.insert_ns("_schemas", table.to_string(), data).await;
    }
}

/// Build a [`TableSchema`] from a parsed `CREATE TABLE` statement.
fn schema_from_create(ct: &sqlparser::ast::CreateTable) -> Option<TableSchema> {
    let columns: Vec<String> = ct
        .columns
        .iter()
        .map(|c| c.name.value.to_lowercase())
        .collect();
    if columns.is_empty() {
        return None;
    }
    // Determine primary key columns.
    let mut pk: Vec<String> = Vec::new();
    let mut ck: Vec<String> = Vec::new();
    for constr in &ct.constraints {
        if let sqlparser::ast::TableConstraint::PrimaryKey { columns, .. } = constr {
            for (i, ic) in columns.iter().enumerate() {
                if let Expr::Identifier(id) = &ic.column.expr {
                    if i == 0 {
                        pk.push(id.value.to_lowercase());
                    } else {
                        ck.push(id.value.to_lowercase());
                    }
                }
            }
        }
    }
    // If no table constraint primary key, look for column options.
    if pk.is_empty() {
        for col in &ct.columns {
            for opt in &col.options {
                if let ColumnOption::Unique {
                    is_primary: true, ..
                } = opt.option
                {
                    pk.push(col.name.value.to_lowercase());
                }
            }
        }
    }
    if pk.is_empty() {
        return None;
    }
    Some(TableSchema::new(pk, ck, columns))
}

/// Convert a simple expression into a string value.
fn expr_to_string(expr: &Expr) -> Option<String> {
    match expr {
        Expr::Value(v) => match &v.value {
            Value::SingleQuotedString(s) => Some(s.clone()),
            Value::Number(n, _) => Some(n.clone()),
            _ => None,
        },
        _ => None,
    }
}

/// Parse the projection list of a `SELECT` into column names and optional casts.
fn parse_projection(
    projection: Vec<SelectItem>,
) -> Result<(Vec<(String, Option<DataType>)>, bool), QueryError> {
    let mut cols = Vec::new();
    let mut wildcard = false;
    for item in projection {
        match item {
            SelectItem::Wildcard(_) => {
                wildcard = true;
                break;
            }
            SelectItem::UnnamedExpr(Expr::Identifier(id)) => {
                cols.push((id.value.to_lowercase(), None));
            }
            SelectItem::UnnamedExpr(Expr::Cast {
                expr, data_type, ..
            }) => {
                if let Expr::Identifier(id) = *expr {
                    cols.push((id.value.to_lowercase(), Some(data_type)));
                } else {
                    return Err(QueryError::Unsupported);
                }
            }
            _ => return Err(QueryError::Unsupported),
        }
    }
    Ok((cols, wildcard))
}

/// Project a row map down to the requested columns, applying simple casts.
fn project_row(
    row_map: &BTreeMap<String, String>,
    cols: &[(String, Option<DataType>)],
    wildcard: bool,
) -> BTreeMap<String, String> {
    if wildcard {
        return row_map.clone();
    }
    let mut sel_map = BTreeMap::new();
    for (col, cast) in cols {
        if let Some(val) = row_map.get(col) {
            let mut v = val.clone();
            if let Some(dt) = cast {
                if let Some(cv) = cast_simple(val, dt) {
                    v = cv;
                }
            }
            sel_map.insert(col.clone(), v);
        }
    }
    sel_map
}

/// Convert a WHERE clause into a map of column -> possible values, supporting `IN` lists.
fn where_to_multi_map(expr: &Expr) -> BTreeMap<String, Vec<String>> {
    fn collect(e: &Expr, out: &mut BTreeMap<String, Vec<String>>) {
        match e {
            Expr::BinaryOp { left, op, right } => {
                if *op == BinaryOperator::And {
                    collect(left, out);
                    collect(right, out);
                } else if *op == BinaryOperator::Eq {
                    if let Expr::Identifier(id) = &**left {
                        if let Some(val) = expr_to_string(right) {
                            out.entry(id.value.to_lowercase()).or_default().push(val);
                        }
                    }
                }
            }
            Expr::InList { expr, list, .. } => {
                if let Expr::Identifier(id) = &**expr {
                    let vals: Vec<String> = list.iter().filter_map(expr_to_string).collect();
                    if !vals.is_empty() {
                        out.entry(id.value.to_lowercase()).or_default().extend(vals);
                    }
                }
            }
            _ => {}
        }
    }
    let mut map = BTreeMap::new();
    collect(expr, &mut map);
    map
}

/// Extract the partition key from an insert row.
fn extract_partition_key(schema: &TableSchema, cols: &[String], row: &[Expr]) -> Option<String> {
    if cols.len() != row.len() {
        return None;
    }
    let mut parts = Vec::new();
    for (col, expr) in cols.iter().zip(row.iter()) {
        if schema.partition_keys.contains(col) {
            let val = expr_to_string(expr)?;
            parts.push(val);
        }
    }
    if parts.len() == schema.partition_keys.len() {
        Some(parts.join("|"))
    } else {
        None
    }
}

/// Build the full key and encoded row data from an insert row.
fn build_row(schema: &TableSchema, cols: &[String], row: &[Expr]) -> Option<(String, Vec<u8>)> {
    if cols.len() != row.len() {
        return None;
    }
    let mut key_parts = Vec::new();
    let mut data_map = BTreeMap::new();
    for (col, expr) in cols.iter().zip(row.iter()) {
        let val = expr_to_string(expr)?;
        if schema.partition_keys.contains(col) || schema.clustering_keys.contains(col) {
            key_parts.push(val.clone());
        } else {
            data_map.insert(col.clone(), val);
        }
    }
    Some((key_parts.join("|"), encode_row(&data_map)))
}

/// Build partition key strings from column values, generating all combinations.
fn build_keys(pk_cols: &[String], map: &BTreeMap<String, Vec<String>>) -> Vec<String> {
    if pk_cols.is_empty() {
        return Vec::new();
    }
    let mut lists = Vec::new();
    for col in pk_cols {
        if let Some(vals) = map.get(col) {
            lists.push(vals.clone());
        } else {
            return Vec::new();
        }
    }
    fn expand(idx: usize, lists: &[Vec<String>], cur: &mut Vec<String>, out: &mut Vec<String>) {
        if idx == lists.len() {
            out.push(cur.join("|"));
            return;
        }
        for v in &lists[idx] {
            cur.push(v.clone());
            expand(idx + 1, lists, cur, out);
            cur.pop();
        }
    }
    let mut out = Vec::new();
    expand(0, &lists, &mut Vec::new(), &mut out);
    out
}

/// Build a single partition key from a map of column -> value.
/// Returns `None` if any key column is missing.
fn build_single_key(schema: &TableSchema, map: &BTreeMap<String, String>) -> Option<String> {
    let mut parts = Vec::new();
    for col in schema.key_columns() {
        if let Some(v) = map.get(&col) {
            parts.push(v.clone());
        } else {
            return None;
        }
    }
    Some(parts.join("|"))
}

/// Convert a simple WHERE clause into a map of column -> value.
fn where_to_map(expr: &Expr) -> BTreeMap<String, String> {
    fn collect(e: &Expr, out: &mut BTreeMap<String, String>) {
        match e {
            Expr::BinaryOp { left, op, right } => {
                if *op == BinaryOperator::And {
                    collect(left, out);
                    collect(right, out);
                } else if *op == BinaryOperator::Eq {
                    if let Expr::Identifier(id) = &**left {
                        if let Some(val) = expr_to_string(right) {
                            out.insert(id.value.to_lowercase(), val);
                        }
                    }
                }
            }
            _ => {}
        }
    }
    let mut map = BTreeMap::new();
    collect(expr, &mut map);
    map
}

/// Convert an AST [`ObjectName`] into a lowercase namespace string.
fn object_name_to_ns(name: &ObjectName) -> Option<String> {
    name.0
        .last()
        .and_then(|p| p.as_ident())
        .map(|i| i.value.to_lowercase())
}

/// Extract a namespace from a [`TableFactor`].
fn table_factor_to_ns(tf: &TableFactor) -> Option<String> {
    match tf {
        TableFactor::Table { name, .. } => object_name_to_ns(name),
        _ => None,
    }
}

/// Perform a basic cast of `val` to the specified [`DataType`].
fn cast_simple(val: &str, data_type: &DataType) -> Option<String> {
    match data_type {
        DataType::Int(_)
        | DataType::Integer(_)
        | DataType::BigInt(_)
        | DataType::SmallInt(_)
        | DataType::Unsigned => val.parse::<i64>().ok().map(|i| i.to_string()),
        DataType::Text | DataType::Varchar(_) | DataType::Char(_) => Some(val.to_string()),
        _ => None,
    }
}

#[cfg(test)]
mod tests {
    use sqlparser::ast::{DataType, Expr, Ident, ObjectName, ObjectNamePart, TableFactor, Value};

    /// `split_ts` returns zero and the original slice when the buffer is shorter
    /// than eight bytes.
    #[test]
    fn split_ts_handles_short_buffers() {
        let buf = [1u8, 2u8, 3u8];
        let (ts, rest) = super::split_ts(&buf);
        assert_eq!(ts, 0);
        assert_eq!(rest, &buf);
    }

    /// `split_ts` extracts the timestamp and remaining bytes from the buffer.
    #[test]
    fn split_ts_parses_timestamp_and_rest() {
        let ts_val: u64 = 42;
        let mut buf = ts_val.to_be_bytes().to_vec();
        buf.extend_from_slice(b"hello");
        let (ts, rest) = super::split_ts(&buf);
        assert_eq!(ts, ts_val);
        assert_eq!(rest, b"hello");
    }

    #[test]
    fn object_name_to_ns_extracts_last_segment_lowercase() {
        let name = ObjectName(vec![
            ObjectNamePart::Identifier(Ident::new("Foo")),
            ObjectNamePart::Identifier(Ident::new("Bar")),
        ]);
        assert_eq!(super::object_name_to_ns(&name), Some("bar".to_string()));
    }

    #[test]
    fn object_name_to_ns_returns_none_for_empty() {
        let name = ObjectName(vec![]);
        assert!(super::object_name_to_ns(&name).is_none());
    }

    #[test]
    fn table_factor_to_ns_handles_table_and_non_table() {
        let table = TableFactor::Table {
            name: ObjectName(vec![ObjectNamePart::Identifier(Ident::new("users"))]),
            alias: None,
            args: None,
            with_hints: vec![],
            version: None,
            with_ordinality: false,
            partitions: vec![],
            json_path: None,
            sample: None,
            index_hints: vec![],
        };
        assert_eq!(super::table_factor_to_ns(&table), Some("users".to_string()));

        let func = TableFactor::TableFunction {
            expr: Expr::Value(Value::Number("1".into(), false).into()),
            alias: None,
        };
        assert!(super::table_factor_to_ns(&func).is_none());
    }

    #[test]
    fn cast_simple_covers_types_and_errors() {
        assert_eq!(
            super::cast_simple("123", &DataType::Int(None)),
            Some("123".to_string())
        );
        assert!(super::cast_simple("abc", &DataType::Int(None)).is_none());
        assert_eq!(
            super::cast_simple("hi", &DataType::Text),
            Some("hi".to_string())
        );
        assert!(super::cast_simple("t", &DataType::Boolean).is_none());
    }
}<|MERGE_RESOLUTION|>--- conflicted
+++ resolved
@@ -322,11 +322,7 @@
             if current.get(&col) != Some(&val) {
                 return Ok(0);
             }
-<<<<<<< HEAD
-            if db.cas_ns_ts(&ns, key, None, data, ts).await {
-=======
             if db.cas_ns_ts(&ns, key, Some(bytes), data, ts).await {
->>>>>>> 40f7f9ee
                 Ok(1)
             } else {
                 Ok(0)
