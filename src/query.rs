--- conflicted
+++ resolved
@@ -319,21 +319,7 @@
             BTreeMap::new()
         };
         let mut count = 0;
-<<<<<<< HEAD
-        if key_cols.iter().all(|c| cond_map.contains_key(c)) {
-            let key_parts: Vec<String> = key_cols
-                .iter()
-                .map(|c| {
-                    cond_map
-                        .get(c)
-                        .cloned()
-                        .ok_or_else(|| QueryError::Other("missing key".to_string()))
-                })
-                .collect::<Result<Vec<_>, _>>()?;
-            let key = key_parts.join("|");
-=======
         if let Some(key) = build_single_key(schema, &cond_map) {
->>>>>>> 4855974d
             if let Some(bytes) = db.get_ns(ns, &key).await {
                 let (_, data) = split_ts(&bytes);
                 if !data.is_empty() {
