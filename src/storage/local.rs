use super::{Storage, StorageError};
use async_trait::async_trait;
use std::path::{Path, PathBuf};

pub struct LocalStorage {
    root: PathBuf,
}

impl LocalStorage {
    pub fn new(root: impl Into<PathBuf>) -> Self {
        Self { root: root.into() }
    }
}

#[async_trait]
impl Storage for LocalStorage {
    async fn put(&self, path: &str, data: Vec<u8>) -> Result<(), StorageError> {
        let p = self.root.join(path);
        if let Some(parent) = p.parent() {
            tokio::fs::create_dir_all(parent).await?;
        }
        tokio::fs::write(p, data).await?;
        Ok(())
    }

    async fn get(&self, path: &str) -> Result<Vec<u8>, StorageError> {
        let p = self.root.join(path);
        Ok(tokio::fs::read(p).await?)
    }

<<<<<<< HEAD
    fn local_path(&self) -> Option<&Path> {
        Some(&self.root)
=======
    async fn list(&self, prefix: &str) -> Result<Vec<String>, StorageError> {
        let mut out = Vec::new();
        if !tokio::fs::try_exists(&self.root).await? {
            return Ok(out);
        }
        let mut dir = tokio::fs::read_dir(&self.root).await?;
        while let Some(entry) = dir.next_entry().await? {
            let name = entry.file_name();
            let name = name.to_string_lossy().to_string();
            if name.starts_with(prefix) {
                out.push(name);
            }
        }
        Ok(out)
>>>>>>> 14cfe3c3
    }
}<|MERGE_RESOLUTION|>--- conflicted
+++ resolved
@@ -28,10 +28,10 @@
         Ok(tokio::fs::read(p).await?)
     }
 
-<<<<<<< HEAD
     fn local_path(&self) -> Option<&Path> {
         Some(&self.root)
-=======
+    }
+
     async fn list(&self, prefix: &str) -> Result<Vec<String>, StorageError> {
         let mut out = Vec::new();
         if !tokio::fs::try_exists(&self.root).await? {
@@ -46,6 +46,5 @@
             }
         }
         Ok(out)
->>>>>>> 14cfe3c3
     }
 }