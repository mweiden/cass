pub mod bloom;
pub mod cluster;
pub mod lwt;
pub mod memtable;
pub mod query;
pub mod schema;
pub mod sstable;
pub mod storage;
pub mod wal;
pub mod zonemap;

pub mod rpc {
    tonic::include_proto!("cass");
}

use base64::Engine;
pub use query::SqlEngine;
use std::sync::Arc;
use std::time::{SystemTime, UNIX_EPOCH};

/// Core database type combining an in-memory memtable with a persistent
/// storage layer.
pub struct Database {
    storage: Arc<dyn storage::Storage>,
    memtable: memtable::MemTable,
    sstables: tokio::sync::RwLock<Vec<sstable::SsTable>>,
    max_memtable_size: usize,
    next_id: std::sync::atomic::AtomicUsize,
    wal: wal::Wal,
}

impl Database {
    /// Create a new database instance backed by the provided storage
    /// implementation.
    pub async fn new(
        storage: Arc<dyn storage::Storage>,
        wal_path: impl Into<String>,
    ) -> std::io::Result<Self> {
        let wal_path = wal_path.into();
        let (wal, entries) = wal::Wal::new(storage.clone(), wal_path).await?;
        let memtable = memtable::MemTable::new();
        for (k, v) in entries {
            memtable.insert(k, v).await;
        }
        let files = storage.list("sstable_").await.map_err(|e| match e {
            storage::StorageError::Io(e) => e,
            _ => std::io::Error::new(std::io::ErrorKind::Other, e.to_string()),
        })?;
        let mut pairs = Vec::new();
        let mut next_id = 0usize;
        for f in files {
            if let Some(id_str) = f
                .strip_prefix("sstable_")
                .and_then(|s| s.strip_suffix(".tbl"))
            {
                if let Ok(id) = id_str.parse::<usize>() {
                    let table = sstable::SsTable::load(&f, storage.as_ref()).await.map_err(
                        |e| match e {
                            storage::StorageError::Io(e) => e,
                            _ => std::io::Error::new(std::io::ErrorKind::Other, e.to_string()),
                        },
                    )?;
                    if id >= next_id {
                        next_id = id + 1;
                    }
                    pairs.push((id, table));
                }
            }
        }
        pairs.sort_by_key(|(id, _)| *id);
        let sstables = pairs.into_iter().map(|(_, t)| t).collect();
        Ok(Self {
            storage,
            memtable,
            sstables: tokio::sync::RwLock::new(sstables),
            // default threshold before automatically flushing to disk
            max_memtable_size: 1024,
            next_id: std::sync::atomic::AtomicUsize::new(next_id),
            wal,
        })
    }

    /// Return a reference to the configured storage backend.
    pub fn storage(&self) -> &Arc<dyn storage::Storage> {
        &self.storage
    }

    /// Return a reference to the in-memory memtable used for writes.
    pub fn memtable(&self) -> &memtable::MemTable {
        &self.memtable
    }

    /// Current timestamp in microseconds since Unix epoch.
    fn now_ts() -> u64 {
        SystemTime::now()
            .duration_since(UNIX_EPOCH)
            .unwrap_or_else(|_| std::time::Duration::from_secs(0))
            .as_micros() as u64
    }

    async fn insert_internal(&self, key: String, value: Vec<u8>) {
        // best effort to log the write ahead of applying it
        let mut rec = key.clone().into_bytes();
        rec.push(b'\t');
        let enc = base64::engine::general_purpose::STANDARD.encode(&value);
        rec.extend_from_slice(enc.as_bytes());
        let _ = self.wal.append(&rec).await;

        self.memtable.insert(key, value).await;
        if self.memtable.len().await >= self.max_memtable_size {
            // best-effort flush; ignore errors for now
            let _ = self.flush().await;
        }
    }

    /// Insert a key/value pair with an explicit timestamp.
    pub async fn insert_ts(&self, key: String, value: Vec<u8>, ts: u64) {
        let mut data = ts.to_be_bytes().to_vec();
        data.extend_from_slice(&value);
        self.insert_internal(key, data).await;
    }

    /// Insert a key/value pair into the database using the current time.
    pub async fn insert(&self, key: String, value: Vec<u8>) {
        let ts = Self::now_ts();
        self.insert_ts(key, value, ts).await;
    }

    /// Retrieve the value associated with `key`, if it exists.
    pub async fn get(&self, key: &str) -> Option<Vec<u8>> {
        if let Some(val) = self.memtable.get(key).await {
            return Some(val);
        }
        let tables = self.sstables.read().await;
        for table in tables.iter().rev() {
            if let Ok(Some(v)) = table.get(key, self.storage.as_ref()).await {
                return Some(v);
            }
        }
        None
    }

    /// Delete a key from the database.
    pub async fn delete(&self, key: &str) {
        self.memtable.delete(key).await;
    }

    /// Return all key/value pairs currently stored.
    pub async fn scan(&self) -> Vec<(String, Vec<u8>)> {
        self.memtable.scan().await
    }

    /// Remove all data from the in-memory table.
    pub async fn clear(&self) {
        self.memtable.clear().await;
    }

    /// Insert a key/value pair into the provided namespace with explicit timestamp.
    pub async fn insert_ns_ts(&self, ns: &str, key: String, value: Vec<u8>, ts: u64) {
        let namespaced = format!("{}:{}", ns, key);
        self.insert_ts(namespaced, value, ts).await;
    }

    /// Insert a key/value pair into the provided namespace using the current time.
    pub async fn insert_ns(&self, ns: &str, key: String, value: Vec<u8>) {
        let ts = Self::now_ts();
        self.insert_ns_ts(ns, key, value, ts).await;
    }

    /// Compare-and-set a value within a namespace using a lightweight transaction.
    ///
    /// When `expected` matches the current stored bytes for the key, `value` is
    /// written with the provided timestamp and `true` is returned. Otherwise no
    /// mutation occurs and `false` is returned.
    pub async fn cas_ns_ts(
        &self,
        ns: &str,
        key: String,
        expected: Option<Vec<u8>>,
        value: Vec<u8>,
        ts: u64,
    ) -> bool {
<<<<<<< HEAD
        // If an expected value is provided, ensure the current stored value
        // matches it. When `expected` is `None` the caller has already
        // verified any preconditions (e.g. `IF NOT EXISTS`) and we simply
        // apply the mutation.
        if let Some(exp) = expected {
            match self.get_ns(ns, &key).await {
                Some(cur) => {
                    let cur_val = if cur.len() > 8 { &cur[8..] } else { &[][..] };
                    if cur_val != exp.as_slice() {
                        return false;
                    }
                }
                None => return false,
            }
        }

        self.insert_ns_ts(ns, key, value, ts).await;
        true
=======
        use base64::engine::general_purpose::STANDARD;

        let namespaced = format!("{}:{}", ns, key);
        let mut data = ts.to_be_bytes().to_vec();
        data.extend_from_slice(&value);
        if self
            .memtable
            .compare_and_set(&namespaced, expected, data.clone())
            .await
        {
            let mut rec = namespaced.clone().into_bytes();
            rec.push(b'\t');
            let enc = STANDARD.encode(&data);
            rec.extend_from_slice(enc.as_bytes());
            let _ = self.wal.append(&rec).await;
            if self.memtable.len().await >= self.max_memtable_size {
                let _ = self.flush().await;
            }
            true
        } else {
            false
        }
>>>>>>> 40f7f9ee
    }

    /// Retrieve a value from the given namespace.
    pub async fn get_ns(&self, ns: &str, key: &str) -> Option<Vec<u8>> {
        let namespaced = format!("{}:{}", ns, key);
        self.get(&namespaced).await
    }

    /// Delete a key within the specified namespace.
    pub async fn delete_ns(&self, ns: &str, key: &str) {
        let namespaced = format!("{}:{}", ns, key);
        self.memtable.delete(&namespaced).await;
    }

    /// Scan all key/value pairs for a namespace, stripping the prefix.
    ///
    /// Results from the in-memory memtable and any on-disk [`SsTable`]s are
    /// merged together with later values (memtable/newer SSTables) overriding
    /// earlier ones. Returned entries are deduplicated and ordered by key.
    pub async fn scan_ns(&self, ns: &str) -> Vec<(String, Vec<u8>)> {
        use base64::Engine;
        use std::collections::BTreeMap;

        let prefix = format!("{}:", ns);
        let mut map: BTreeMap<String, Vec<u8>> = BTreeMap::new();

        // load from on-disk SSTables first so newer data overwrites older
        let tables = self.sstables.read().await;
        for table in tables.iter() {
            if let Ok(raw) = self.storage.get(&table.path).await {
                for line in raw.split(|b| *b == b'\n').filter(|l| !l.is_empty()) {
                    if let Some(pos) = line.iter().position(|b| *b == b'\t') {
                        if let Ok(key) = std::str::from_utf8(&line[..pos]) {
                            if let Some(rest) = key.strip_prefix(&prefix) {
                                if let Ok(val) = base64::engine::general_purpose::STANDARD
                                    .decode(&line[pos + 1..])
                                {
                                    map.insert(rest.to_string(), val);
                                }
                            }
                        }
                    }
                }
            }
        }

        // finally overlay entries from the memtable
        for (k, v) in self.memtable.scan().await.into_iter() {
            if let Some(rest) = k.strip_prefix(&prefix) {
                map.insert(rest.to_string(), v);
            }
        }

        map.into_iter().collect()
    }

    /// Clear all data for a namespace.
    pub async fn clear_ns(&self, ns: &str) {
        let prefix = format!("{}:", ns);
        self.memtable.delete_prefix(&prefix).await;
    }

    /// Manually flush the current memtable to an on-disk [`SsTable`].
    pub async fn flush(&self) -> Result<(), storage::StorageError> {
        let entries = self.memtable.scan().await;
        if entries.is_empty() {
            return Ok(());
        }
        let id = self
            .next_id
            .fetch_add(1, std::sync::atomic::Ordering::SeqCst);
        let path = format!("sstable_{id}.tbl");
        let table = sstable::SsTable::create(&path, &entries, self.storage.as_ref()).await?;
        self.memtable.clear().await;
        self.sstables.write().await.push(table);
        // reset WAL since its contents are now persisted in the SSTable
        self.wal.clear().await.map_err(storage::StorageError::Io)?;
        Ok(())
    }
}<|MERGE_RESOLUTION|>--- conflicted
+++ resolved
@@ -180,26 +180,6 @@
         value: Vec<u8>,
         ts: u64,
     ) -> bool {
-<<<<<<< HEAD
-        // If an expected value is provided, ensure the current stored value
-        // matches it. When `expected` is `None` the caller has already
-        // verified any preconditions (e.g. `IF NOT EXISTS`) and we simply
-        // apply the mutation.
-        if let Some(exp) = expected {
-            match self.get_ns(ns, &key).await {
-                Some(cur) => {
-                    let cur_val = if cur.len() > 8 { &cur[8..] } else { &[][..] };
-                    if cur_val != exp.as_slice() {
-                        return false;
-                    }
-                }
-                None => return false,
-            }
-        }
-
-        self.insert_ns_ts(ns, key, value, ts).await;
-        true
-=======
         use base64::engine::general_purpose::STANDARD;
 
         let namespaced = format!("{}:{}", ns, key);
@@ -222,7 +202,6 @@
         } else {
             false
         }
->>>>>>> 40f7f9ee
     }
 
     /// Retrieve a value from the given namespace.
