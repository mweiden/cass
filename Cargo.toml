[package]
name = "cass"
version = "0.1.0"
edition = "2024"

[dependencies]
async-trait = "0.1"
serde = { version = "1", features = ["derive"] }
sqlparser = "0.58"
tokio = { version = "1", features = ["macros", "rt-multi-thread", "fs", "sync", "time"] }
thiserror = "1"
base64 = "0.21"
rust-s3 = { version = "0.36.0-beta.2", default-features = false, features = ["tokio-rustls-tls"] }
clap = { version = "4", features = ["derive"] }
serde_json = "1"
murmur3 = "0.5"
futures = "0.3"
prost = "0.13"
tonic = { version = "0.12", features = ["transport"] }
url = "2"
sysinfo = "0.30"
hyper = { version = "0.14", features = ["full"] }
tonic_prometheus_layer = "0.1"
prometheus = "0.13"
once_cell = "1"
rustyline = "12"
tracing = "0.1"
tracing-subscriber = { version = "0.3", features = ["env-filter", "fmt"] }
tower-http = { version = "0.6", features = ["trace"] }
<<<<<<< HEAD
reqwest = { version = "0.11", default-features = false, features = ["json", "rustls-tls"] }
=======
memmap2 = "0.9"
>>>>>>> 2f541c86

[dev-dependencies]
tempfile = "3"
s3s = "0.12.0-minio-preview.3"
s3s-fs = "0.12.0-minio-preview.3"
hyper-util = { version = "0.1", features = ["server-auto", "tokio"] }
criterion = "0.5"

[build-dependencies]
tonic-build = "0.12"
protoc-bin-vendored = "3"

[[bench]]
name = "lookup"
harness = false<|MERGE_RESOLUTION|>--- conflicted
+++ resolved
@@ -27,11 +27,8 @@
 tracing = "0.1"
 tracing-subscriber = { version = "0.3", features = ["env-filter", "fmt"] }
 tower-http = { version = "0.6", features = ["trace"] }
-<<<<<<< HEAD
 reqwest = { version = "0.11", default-features = false, features = ["json", "rustls-tls"] }
-=======
 memmap2 = "0.9"
->>>>>>> 2f541c86
 
 [dev-dependencies]
 tempfile = "3"
