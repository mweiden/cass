use std::{
    collections::VecDeque,
    time::{Duration, Instant},
};

use cass::rpc::{QueryRequest, cass_client::CassClient};
use clap::Parser;
use futures::{
    future::try_join_all,
    stream::{FuturesUnordered, StreamExt},
};
use statrs::statistics::Statistics;
use tokio::{fs, time::timeout};
use tonic::transport::Channel;
use url::Url;

#[derive(Parser)]
struct Args {
    /// gRPC endpoint of the cass node
    #[clap(long, default_value = "http://127.0.0.1:8080")]
    node: String,
    /// Number of write/read operations to issue
    #[clap(long, default_value_t = 1000)]
    ops: usize,
    /// Number of concurrent client threads/tasks to use
    #[clap(long, default_value_t = 1)]
    threads: usize,
    /// Max in-flight RPCs per thread/task
    #[clap(long, default_value_t = 1)]
    inflight: usize,
    /// Timeout in milliseconds for each RPC (0 disables the deadline)
    #[clap(long, default_value_t = 5000)]
    timeout_ms: u64,
    /// Optional path to write the node's Prometheus metrics after the run
    #[clap(long)]
    metrics_out: Option<String>,
}

const MAX_LOGGED_FAILURES: usize = 5;

#[derive(Default)]
struct PhaseStats {
    errors: usize,
    timeouts: usize,
    messages: Vec<String>,
}

impl PhaseStats {
    fn total_failures(&self) -> usize {
        self.errors + self.timeouts
    }

    fn has_failures(&self) -> bool {
        self.total_failures() > 0
    }
}

#[tokio::main]
async fn main() -> Result<(), Box<dyn std::error::Error>> {
    let args = Args::parse();
    // Ensure table exists via a single client
    {
        let mut client = CassClient::connect_traced(args.node.clone()).await?;
        client
            .query(QueryRequest {
                sql: "CREATE TABLE IF NOT EXISTS perf (k INT PRIMARY KEY, v INT)".into(),
            })
            .await?;
    }

    let rpc_timeout = if args.timeout_ms == 0 {
        None
    } else {
        Some(Duration::from_millis(args.timeout_ms))
    };

    // Writes with concurrency
    let (write_lat_ms, write_dur, write_stats) = run_phase(
        args.node.clone(),
        args.ops,
        args.threads,
        args.inflight,
        true,
        rpc_timeout,
    )
    .await?;
    // Reads with concurrency
    let (read_lat_ms, read_dur, read_stats) = run_phase(
        args.node.clone(),
        args.ops,
        args.threads,
        args.inflight,
        false,
        rpc_timeout,
    )
    .await?;

    // Report in a style similar to cassandra-stress
    report("WRITE", args.ops, write_dur.as_secs_f64(), &write_lat_ms);
    report("READ", args.ops, read_dur.as_secs_f64(), &read_lat_ms);
    log_phase_errors("WRITE", &write_stats);
    log_phase_errors("READ", &read_stats);

    if let Some(out) = args.metrics_out {
        // Derive metrics URL from the node address: gRPC port + 1000.
        let metrics_url = match Url::parse(&args.node) {
            Ok(mut url) => {
                let port = url.port().unwrap_or(80);
                url.set_port(Some(port + 1000)).ok();
                url.set_path("/metrics");
                url.to_string()
            }
            Err(_) => {
                // Fallback: assume http on localhost if parse fails
                "http://127.0.0.1:9080/metrics".to_string()
            }
        };
        let body = reqwest::get(&metrics_url).await?.text().await?;
        fs::write(out, body).await?;
    }

    Ok(())
}

async fn run_phase(
    node: String,
    ops: usize,
    threads: usize,
    inflight: usize,
    write: bool,
    rpc_timeout: Option<Duration>,
) -> Result<(Vec<f64>, Duration, PhaseStats), Box<dyn std::error::Error>> {
    if ops == 0 {
        return Ok((Vec::new(), Duration::from_secs(0), PhaseStats::default()));
    }

    let workers = threads.max(1).min(ops.max(1));
    let start = Instant::now();
    let base = ops / workers;
    let rem = ops % workers;

    let clients: Vec<CassClient<Channel>> =
        try_join_all((0..workers).map(|_| CassClient::connect(node.clone()))).await?;

<<<<<<< HEAD
    // Partition ops across threads as evenly as possible
    let base = ops / threads;
    let rem = ops % threads;
    let mut handles = Vec::with_capacity(threads);
    // Establish a base client once; clones share the underlying HTTP/2 channel
    let base_client = std::sync::Arc::new(CassClient::connect_traced(node.clone()).await?);
    for t in 0..threads {
        let base_client = base_client.clone();
        let count = if t < rem { base + 1 } else { base };
        let offset = t * base + t.min(rem);
=======
    let mut handles = Vec::with_capacity(workers);
    let concurrency = inflight.max(1);
    for (idx, client) in clients.into_iter().enumerate() {
        let count = if idx < rem { base + 1 } else { base };
        let offset = idx * base + idx.min(rem);
        let rpc_timeout = rpc_timeout;
>>>>>>> 0b902c17
        handles.push(tokio::spawn(async move {
            run_worker(client, offset, count, write, concurrency, rpc_timeout).await
        }));
    }

    let mut latencies = Vec::with_capacity(ops);
    let mut stats = PhaseStats::default();
    for handle in handles {
        let worker = handle
            .await
            .map_err(|e| -> Box<dyn std::error::Error> { Box::new(e) })?;
        latencies.extend(worker.latencies);
        stats.errors += worker.errors;
        stats.timeouts += worker.timeouts;
        if stats.messages.len() < MAX_LOGGED_FAILURES {
            let remaining = MAX_LOGGED_FAILURES - stats.messages.len();
            stats
                .messages
                .extend(worker.messages.into_iter().take(remaining));
        }
    }

    Ok((latencies, start.elapsed(), stats))
}

struct WorkerStats {
    latencies: Vec<f64>,
    errors: usize,
    timeouts: usize,
    messages: Vec<String>,
}

enum RequestOutcome {
    Ok,
    Error { key: usize, detail: String },
    Timeout { key: usize },
}

async fn run_worker(
    client: CassClient<Channel>,
    offset: usize,
    count: usize,
    write: bool,
    inflight: usize,
    rpc_timeout: Option<Duration>,
) -> WorkerStats {
    if count == 0 {
        return WorkerStats {
            latencies: Vec::new(),
            errors: 0,
            timeouts: 0,
            messages: Vec::new(),
        };
    }

    let concurrency = inflight.max(1);
    let mut latencies = Vec::with_capacity(count);
    let mut errors = 0;
    let mut timeouts = 0;
    let mut messages = Vec::new();

    let mut pool: VecDeque<CassClient<Channel>> = VecDeque::with_capacity(concurrency);
    pool.push_back(client);
    if concurrency > 1 {
        let template = pool.front().expect("client pool").clone();
        for _ in 1..concurrency {
            pool.push_back(template.clone());
        }
    }

    let mut issued = 0usize;
    let mut inflight_futures = FuturesUnordered::new();

    while issued < count || !inflight_futures.is_empty() {
        while issued < count && !pool.is_empty() {
            let client = pool.pop_front().expect("available client");
            let key = offset + issued;
            let sql = if write {
                format!("INSERT INTO perf VALUES ({}, {})", key, key)
            } else {
                format!("SELECT * FROM perf WHERE k = {}", key)
            };
            let deadline = rpc_timeout;
            inflight_futures.push(async move {
                let mut client = client;
                let op_start = Instant::now();
                let outcome = if let Some(limit) = deadline {
                    match timeout(limit, client.query(QueryRequest { sql })).await {
                        Ok(Ok(_)) => RequestOutcome::Ok,
                        Ok(Err(status)) => RequestOutcome::Error {
                            key,
                            detail: format!("{} {}", status.code(), status.message()),
                        },
                        Err(_) => RequestOutcome::Timeout { key },
                    }
                } else {
                    match client.query(QueryRequest { sql }).await {
                        Ok(_) => RequestOutcome::Ok,
                        Err(status) => RequestOutcome::Error {
                            key,
                            detail: format!("{} {}", status.code(), status.message()),
                        },
                    }
                };
                let elapsed = op_start.elapsed().as_secs_f64() * 1000.0;
                (client, elapsed, outcome)
            });
            issued += 1;
        }

        if let Some((client, latency, outcome)) = inflight_futures.next().await {
            latencies.push(latency);
            match outcome {
                RequestOutcome::Ok => {}
                RequestOutcome::Error { key, detail } => {
                    errors += 1;
                    if messages.len() < MAX_LOGGED_FAILURES {
                        messages.push(format!(
                            "{} key {} failed: {}",
                            if write { "WRITE" } else { "READ" },
                            key,
                            detail
                        ));
                    }
                }
                RequestOutcome::Timeout { key } => {
                    timeouts += 1;
                    if messages.len() < MAX_LOGGED_FAILURES {
                        if let Some(limit) = rpc_timeout {
                            messages.push(format!(
                                "{} key {} timed out after {} ms",
                                if write { "WRITE" } else { "READ" },
                                key,
                                limit.as_millis()
                            ));
                        } else {
                            messages.push(format!(
                                "{} key {} timed out",
                                if write { "WRITE" } else { "READ" },
                                key
                            ));
                        }
                    }
                }
            }
            pool.push_back(client);
        }
    }

    WorkerStats {
        latencies,
        errors,
        timeouts,
        messages,
    }
}

fn log_phase_errors(kind: &str, stats: &PhaseStats) {
    if !stats.has_failures() {
        return;
    }

    eprintln!(
        "[{}] {} RPCs failed ({} timeouts)",
        kind,
        stats.total_failures(),
        stats.timeouts
    );
    for msg in &stats.messages {
        eprintln!("    {}", msg);
    }
}

fn report(kind: &str, ops: usize, total_secs: f64, lat_ms: &[f64]) {
    let mut v = lat_ms.to_vec();
    v.sort_by(|a, b| a.partial_cmp(b).unwrap());
    let rate = (ops as f64) / total_secs;
    let mean = (&v[..]).mean();
    let median = percentile_sorted(&v, 50.0);
    let p95 = percentile_sorted(&v, 95.0);
    let p99 = percentile_sorted(&v, 99.0);
    let p999 = percentile_sorted(&v, 99.9);
    let max = *v.last().unwrap_or(&0.0);

    println!(
        "Op rate                   : {:>8} op/s  [{}]",
        fmt_f(rate),
        kind
    );
    println!(
        "Partition rate            : {:>8} pk/s  [{}]",
        fmt_f(rate),
        kind
    );
    println!(
        "Row rate                  : {:>8} row/s [{}]",
        fmt_f(rate),
        kind
    );
    println!(
        "Latency mean              : {:>7} ms [{}]",
        fmt_f(mean),
        kind
    );
    println!(
        "Latency median            : {:>7} ms [{}]",
        fmt_f(median),
        kind
    );
    println!(
        "Latency 95th percentile   : {:>7} ms [{}]",
        fmt_f(p95),
        kind
    );
    println!(
        "Latency 99th percentile   : {:>7} ms [{}]",
        fmt_f(p99),
        kind
    );
    println!(
        "Latency 99.9th percentile : {:>7} ms [{}]",
        fmt_f(p999),
        kind
    );
    println!(
        "Latency max               : {:>7} ms [{}]",
        fmt_f(max),
        kind
    );
}

fn percentile_sorted(v: &[f64], pct: f64) -> f64 {
    if v.is_empty() {
        return 0.0;
    }
    let rank = ((pct / 100.0) * (v.len() as f64 - 1.0)).round() as usize;
    v[rank]
}

fn fmt_f(x: f64) -> String {
    if x >= 100.0 {
        format!("{:.0}", x)
    } else if x >= 10.0 {
        format!("{:.1}", x)
    } else {
        format!("{:.2}", x)
    }
}<|MERGE_RESOLUTION|>--- conflicted
+++ resolved
@@ -142,25 +142,12 @@
     let clients: Vec<CassClient<Channel>> =
         try_join_all((0..workers).map(|_| CassClient::connect(node.clone()))).await?;
 
-<<<<<<< HEAD
-    // Partition ops across threads as evenly as possible
-    let base = ops / threads;
-    let rem = ops % threads;
-    let mut handles = Vec::with_capacity(threads);
-    // Establish a base client once; clones share the underlying HTTP/2 channel
-    let base_client = std::sync::Arc::new(CassClient::connect_traced(node.clone()).await?);
-    for t in 0..threads {
-        let base_client = base_client.clone();
-        let count = if t < rem { base + 1 } else { base };
-        let offset = t * base + t.min(rem);
-=======
     let mut handles = Vec::with_capacity(workers);
     let concurrency = inflight.max(1);
     for (idx, client) in clients.into_iter().enumerate() {
         let count = if idx < rem { base + 1 } else { base };
         let offset = idx * base + idx.min(rem);
         let rpc_timeout = rpc_timeout;
->>>>>>> 0b902c17
         handles.push(tokio::spawn(async move {
             run_worker(client, offset, count, write, concurrency, rpc_timeout).await
         }));
