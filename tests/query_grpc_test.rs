use cass::rpc::{QueryRequest, cass_client::CassClient, query_response};
use std::{thread, time::Duration};

mod common;
use common::CassProcess;

#[tokio::test]
async fn grpc_query_roundtrip() {
    let tmp_dir = tempfile::tempdir().unwrap();

<<<<<<< HEAD
    let _child = CassProcess::spawn(["server"]);
=======
    let bin = env!("CARGO_BIN_EXE_cass");
    let base = "http://127.0.0.1:8080";
    let mut child = Command::new(bin)
        .args([
            "server",
            "--data-dir",
            tmp_dir.path().to_str().unwrap(),
            "--node-addr",
            base,
            "--rf",
            "1",
        ])
        .stdout(Stdio::null())
        .stderr(Stdio::null())
        .spawn()
        .unwrap();
>>>>>>> 154c1f2d

    for _ in 0..10 {
        if CassClient::connect(base).await.is_ok() {
            break;
        }
        thread::sleep(Duration::from_millis(50));
    }

    let mut client = CassClient::connect(base).await.unwrap();
    client
        .query(QueryRequest {
            sql: "CREATE TABLE kv (id TEXT, val TEXT, PRIMARY KEY(id))".into(),
        })
        .await
        .unwrap();

    client
        .query(QueryRequest {
            sql: "INSERT INTO kv (id, val) VALUES ('foo','bar')".into(),
        })
        .await
        .unwrap();

    let res = client
        .query(QueryRequest {
            sql: "SELECT val FROM kv WHERE id = 'foo'".into(),
        })
        .await
        .unwrap()
        .into_inner();
    match res.payload {
        Some(query_response::Payload::Rows(rs)) => {
            assert_eq!(rs.rows.len(), 1);
            assert_eq!(rs.rows[0].columns.get("val"), Some(&"bar".to_string()));
        }
        _ => panic!("unexpected response"),
    }

    let count = client
        .query(QueryRequest {
            sql: "SELECT COUNT(*) FROM kv WHERE id = 'foo'".into(),
        })
        .await
        .unwrap()
        .into_inner();
    match count.payload {
        Some(query_response::Payload::Rows(rs)) => {
            assert_eq!(rs.rows.len(), 1);
            assert_eq!(rs.rows[0].columns.get("count"), Some(&"1".to_string()));
        }
        _ => panic!("unexpected count response"),
    }
}<|MERGE_RESOLUTION|>--- conflicted
+++ resolved
@@ -8,26 +8,7 @@
 async fn grpc_query_roundtrip() {
     let tmp_dir = tempfile::tempdir().unwrap();
 
-<<<<<<< HEAD
     let _child = CassProcess::spawn(["server"]);
-=======
-    let bin = env!("CARGO_BIN_EXE_cass");
-    let base = "http://127.0.0.1:8080";
-    let mut child = Command::new(bin)
-        .args([
-            "server",
-            "--data-dir",
-            tmp_dir.path().to_str().unwrap(),
-            "--node-addr",
-            base,
-            "--rf",
-            "1",
-        ])
-        .stdout(Stdio::null())
-        .stderr(Stdio::null())
-        .spawn()
-        .unwrap();
->>>>>>> 154c1f2d
 
     for _ in 0..10 {
         if CassClient::connect(base).await.is_ok() {
