<<<<<<< HEAD
use lsmt::{
    sstable::SsTable,
    storage::{Storage, local::LocalStorage},
};
=======
use cass::{sstable::SsTable, storage::local::LocalStorage};
>>>>>>> 4d558df6

#[tokio::test]
async fn sstable_roundtrip() {
    let dir = tempfile::tempdir().unwrap();
    let storage = LocalStorage::new(dir.path());
    let entries = vec![
        ("b".to_string(), b"2".to_vec()),
        ("a".to_string(), b"1".to_vec()),
        ("c".to_string(), b"3".to_vec()),
    ];
    let table = SsTable::create("table", &entries, &storage).await.unwrap();
    assert_eq!(table.get("a", &storage).await.unwrap(), Some(b"1".to_vec()));
    assert_eq!(table.get("b", &storage).await.unwrap(), Some(b"2".to_vec()));
    let raw = storage.get("table").await.unwrap();
    let text = String::from_utf8(raw).unwrap();
    let keys: Vec<&str> = text
        .lines()
        .map(|l| l.split('\t').next().unwrap())
        .collect();
    assert_eq!(keys, vec!["a", "b", "c"]);
}<|MERGE_RESOLUTION|>--- conflicted
+++ resolved
@@ -1,11 +1,4 @@
-<<<<<<< HEAD
-use lsmt::{
-    sstable::SsTable,
-    storage::{Storage, local::LocalStorage},
-};
-=======
 use cass::{sstable::SsTable, storage::local::LocalStorage};
->>>>>>> 4d558df6
 
 #[tokio::test]
 async fn sstable_roundtrip() {
